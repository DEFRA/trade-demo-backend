--- conflicted
+++ resolved
@@ -95,7 +95,6 @@
     }
 
     /**
-<<<<<<< HEAD
      * Submit a notification to IPAFFS.
      * First saves/updates the notification, then submits to IPAFFS.
      * If the notification doesn't have an ID, one will be generated during save.
@@ -118,26 +117,5 @@
 
         // Submit to IPAFFS using the ID
         return notificationService.submitNotification(savedNotification.getId());
-=======
-     * Submit a notification.
-     *
-     * @param id the notification ID
-     */
-    @PostMapping("/{id}/submit")
-    @Operation(summary = "Submit notification", description = "Submit a notification to IPAFFS")
-    @Timed("SubmitNotification")
-    public ResponseEntity<String> submit(@PathVariable String id) {
-        
-        log.info("SUBMIT /notifications/ with id: {}", id);
-
-        boolean response = notificationService.submit(id);
-        
-        if (response) {
-            return ResponseEntity.ok("OK");
-        } else {
-            return ResponseEntity.status(HttpStatus.INTERNAL_SERVER_ERROR).build();
-        }
-        
->>>>>>> 40acede3
     }
 }